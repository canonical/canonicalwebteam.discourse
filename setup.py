--- conflicted
+++ resolved
@@ -4,11 +4,7 @@
 
 setup(
     name="canonicalwebteam.discourse",
-<<<<<<< HEAD
-    version="5.0.5",
-=======
-    version="5.2.4",
->>>>>>> c22bcf6e
+    version="5.2.5",
     author="Canonical webteam",
     author_email="webteam@canonical.com",
     url=(
