--- conflicted
+++ resolved
@@ -4,10 +4,7 @@
 from canonicalwebteam.discourse.models import DiscourseAPI
 from canonicalwebteam.discourse.parsers.base_parser import BaseParser
 from canonicalwebteam.discourse.parsers.docs import DocParser
-<<<<<<< HEAD
-=======
 from canonicalwebteam.discourse.parsers.tutorials import TutorialParser
->>>>>>> c789ac1b
 
 
 class TestBaseParser(unittest.TestCase):
@@ -78,7 +75,8 @@
 
         self.assertEqual("/t/sample--text/1", parsed_topic["topic_path"])
 
-<<<<<<< HEAD
+        
+        
     def test_url_prefix_limit(self):
         discourse_api_mock = MagicMock()
         discourse_api_mock.base_url = "https://base.url/"
@@ -148,7 +146,7 @@
         )
 
         self.assertIn("/docs/my-funky-path", unlimited_parser.redirect_map)
-=======
+        
 
 class TestDocParser(unittest.TestCase):
     def test_ensure_parsed(self):
@@ -191,5 +189,4 @@
             parser.index_topic = object()
             parsed_already_second = parser.ensure_parsed()
             self.assertTrue(parsed_already_second)
-            mock_parse.assert_not_called()
->>>>>>> c789ac1b
+            mock_parse.assert_not_called()