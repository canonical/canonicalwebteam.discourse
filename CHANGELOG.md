--- conflicted
+++ resolved
@@ -1,4 +1,3 @@
-<<<<<<< HEAD
 ### 7.1.0 [18-06-2025]
 **Updated** Category class
 - The function `get_topics_in_category` now returns an array of objects
@@ -11,23 +10,22 @@
 **Updated** check_for_category_updates & check_for_topic_updates
 - Moved from Category into DiscourseAPI 
 
-### 6.4.0 [12-06-2025]
+### 6.5.0 [12-06-2025]
 **Updated** Discourse API
 - Created a new API to query upcoming events in a category
 **Updated** Category class
 - Exposes the events API on the Category class
 
-### 6.3.0 [10-06-2025]
+### 6.4.0 [10-06-2025]
 **Updated** CategoryParser
 - Will split a link found in metadata tables into its href ('url') and text content ('text'), as properties on the table row item.
 - Handles tables positioned below the string [details=NAME] and nested in a `<details>` element.
 **Updated** test_parser.py
 - Added tests for the Category parser
-=======
+
 ### 6.3.0 [02-07-2025]
 **Updated** EngagePages class
-Remove duplicated tags from the list of tags returned from `get_engage_pages_tags`
->>>>>>> f6dff221
+- Remove duplicated tags from the list of tags returned from `get_engage_pages_tags`
 
 ### 6.2.0 [28-04-2025]
 **Added** _inject_custom_css def
